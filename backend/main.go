--- conflicted
+++ resolved
@@ -7,21 +7,12 @@
 	_ "net/http/pprof"
 
 	"github.com/gorilla/mux"
-<<<<<<< HEAD
-	"github.com/joho/godotenv"
-=======
->>>>>>> 0475ec43
 	"github.com/takeshi-arihori/movie-api/internal/config"
 	"github.com/takeshi-arihori/movie-api/internal/handlers"
 	"github.com/takeshi-arihori/movie-api/internal/services"
 )
 
 func main() {
-	// Load environment variables from .env file
-	if err := godotenv.Load(); err != nil {
-		log.Printf("Warning: Error loading .env file: %v", err)
-	}
-	
 	// Load configuration
 	cfg, err := config.Load()
 	if err != nil {
@@ -44,33 +35,18 @@
 
 	// Initialize services
 	tmdbClient := services.NewTMDbClient(cfg)
-<<<<<<< HEAD
-	movieHandler := handlers.NewMovieHandler(tmdbClient)
-
-	// Setup router
-	router := setupRouter(movieHandler)
-=======
 	searchHandler := handlers.NewSearchHandler(tmdbClient)
 
 	// Setup router
 	router := setupRouter(searchHandler)
->>>>>>> 0475ec43
 
 	// Start server
 	addr := ":" + cfg.Server.Port
 	fmt.Printf("Server listening on %s\n", addr)
 	fmt.Println("Available endpoints:")
-<<<<<<< HEAD
-	fmt.Println("  GET /api/v1/health            - Health check")
-	fmt.Println("  GET /api/v1/movies/{id}       - Movie details")
-	fmt.Println("  GET /api/v1/movies/{id}/credits - Movie credits")
-	fmt.Println("  GET /api/v1/movies/{id}/reviews - Movie reviews")
-	fmt.Println("  GET /health                   - Simple health check")
-=======
 	fmt.Println("  GET /api/v1/health     - Health check")
 	fmt.Println("  GET /api/v1/search     - Multi search (movies, TV shows, people)")
 	fmt.Println("  GET /health            - Simple health check")
->>>>>>> 0475ec43
 	
 	if err := http.ListenAndServe(addr, router); err != nil {
 		log.Fatalf("Server failed to start: %v", err)
@@ -78,35 +54,16 @@
 }
 
 // setupRouter configures and returns the HTTP router
-<<<<<<< HEAD
-func setupRouter(movieHandler *handlers.MovieHandler) *mux.Router {
-=======
 func setupRouter(searchHandler *handlers.SearchHandler) *mux.Router {
->>>>>>> 0475ec43
 	router := mux.NewRouter()
 
 	// API v1 routes
 	api := router.PathPrefix("/api/v1").Subrouter()
 
-<<<<<<< HEAD
-	// Movie endpoints
-	api.HandleFunc("/movies/{id:[0-9]+}", movieHandler.GetMovieDetails).Methods("GET", "OPTIONS")
-	api.HandleFunc("/movies/{id:[0-9]+}/credits", movieHandler.GetMovieCredits).Methods("GET", "OPTIONS")
-	api.HandleFunc("/movies/{id:[0-9]+}/reviews", movieHandler.GetMovieReviews).Methods("GET", "OPTIONS")
-
-	// Health check endpoint
-	api.HandleFunc("/health", func(w http.ResponseWriter, r *http.Request) {
-		w.Header().Set("Content-Type", "application/json")
-		w.Header().Set("Access-Control-Allow-Origin", "*")
-		w.WriteHeader(http.StatusOK)
-		w.Write([]byte(`{"status":"healthy","service":"movie-api","version":"1.0.0"}`))
-	}).Methods("GET", "OPTIONS")
-=======
 	// Search endpoints
 	api.HandleFunc("/search", searchHandler.Search).Methods("GET", "OPTIONS")
 	api.HandleFunc("/health", searchHandler.HealthCheck).Methods("GET", "OPTIONS")
 	api.HandleFunc("/search/suggestions", searchHandler.GetSearchSuggestions).Methods("GET", "OPTIONS")
->>>>>>> 0475ec43
 
 	// Legacy health check endpoint (for compatibility)
 	router.HandleFunc("/health", func(w http.ResponseWriter, r *http.Request) {
